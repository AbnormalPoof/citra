// Copyright 2014 Citra Emulator Project
// Licensed under GPLv2 or any later version
// Refer to the license.txt file included.

#include <algorithm>
#include <array>
#include <unordered_map>
#include <QKeySequence>
#include <QSettings>
#include "citra_qt/configuration/config.h"
#include "common/file_util.h"
#include "common/settings.h"
#include "core/frontend/mic.h"
#include "core/hle/service/service.h"
#include "input_common/main.h"
#include "input_common/udp/client.h"
#include "network/network.h"
#include "network/network_settings.h"

Config::Config(const std::string& config_name, ConfigType config_type) : type{config_type} {
    global = config_type == ConfigType::GlobalConfig;
    Initialize(config_name);
}

Config::~Config() {
    if (global) {
        Save();
    }
}

const std::array<int, Settings::NativeButton::NumButtons> Config::default_buttons = {
    Qt::Key_A, Qt::Key_S, Qt::Key_Z, Qt::Key_X, Qt::Key_T, Qt::Key_G,
    Qt::Key_F, Qt::Key_H, Qt::Key_Q, Qt::Key_W, Qt::Key_M, Qt::Key_N,
    Qt::Key_O, Qt::Key_P, Qt::Key_1, Qt::Key_2, Qt::Key_B,
};

const std::array<std::array<int, 5>, Settings::NativeAnalog::NumAnalogs> Config::default_analogs{{
    {
        Qt::Key_Up,
        Qt::Key_Down,
        Qt::Key_Left,
        Qt::Key_Right,
        Qt::Key_D,
    },
    {
        Qt::Key_I,
        Qt::Key_K,
        Qt::Key_J,
        Qt::Key_L,
        Qt::Key_D,
    },
}};

// This shouldn't have anything except static initializers (no functions). So
// QKeySequence(...).toString() is NOT ALLOWED HERE.
// This must be in alphabetical order according to action name as it must have the same order as
// UISetting::values.shortcuts, which is alphabetically ordered.
// clang-format off
const std::array<UISettings::Shortcut, 27> Config::default_hotkeys {{
     {QStringLiteral("Advance Frame"),            QStringLiteral("Main Window"), {QStringLiteral(""),     Qt::ApplicationShortcut}},
     {QStringLiteral("Capture Screenshot"),       QStringLiteral("Main Window"), {QStringLiteral("Ctrl+P"), Qt::WidgetWithChildrenShortcut}},
     {QStringLiteral("Continue/Pause Emulation"), QStringLiteral("Main Window"), {QStringLiteral("F4"),     Qt::WindowShortcut}},
     {QStringLiteral("Decrease 3D Factor"),       QStringLiteral("Main Window"), {QStringLiteral("Ctrl+-"), Qt::ApplicationShortcut}},
     {QStringLiteral("Decrease Speed Limit"),     QStringLiteral("Main Window"), {QStringLiteral("-"),      Qt::ApplicationShortcut}},
     {QStringLiteral("Exit Citra"),               QStringLiteral("Main Window"), {QStringLiteral("Ctrl+Q"), Qt::WindowShortcut}},
     {QStringLiteral("Exit Fullscreen"),          QStringLiteral("Main Window"), {QStringLiteral("Esc"),    Qt::WindowShortcut}},
     {QStringLiteral("Fullscreen"),               QStringLiteral("Main Window"), {QStringLiteral("F11"),    Qt::WindowShortcut}},
     {QStringLiteral("Increase 3D Factor"),       QStringLiteral("Main Window"), {QStringLiteral("Ctrl++"), Qt::ApplicationShortcut}},
     {QStringLiteral("Increase Speed Limit"),     QStringLiteral("Main Window"), {QStringLiteral("+"),      Qt::ApplicationShortcut}},
     {QStringLiteral("Load Amiibo"),              QStringLiteral("Main Window"), {QStringLiteral("F2"),     Qt::WidgetWithChildrenShortcut}},
     {QStringLiteral("Load File"),                QStringLiteral("Main Window"), {QStringLiteral("Ctrl+O"), Qt::WidgetWithChildrenShortcut}},
     {QStringLiteral("Load from Newest Slot"),    QStringLiteral("Main Window"), {QStringLiteral("Ctrl+V"), Qt::WindowShortcut}},
     {QStringLiteral("Mute Audio"),               QStringLiteral("Main Window"), {QStringLiteral("Ctrl+M"), Qt::WindowShortcut}},
     {QStringLiteral("Remove Amiibo"),            QStringLiteral("Main Window"), {QStringLiteral("F3"),     Qt::ApplicationShortcut}},
     {QStringLiteral("Restart Emulation"),        QStringLiteral("Main Window"), {QStringLiteral("F6"),     Qt::WindowShortcut}},
     {QStringLiteral("Rotate Screens Upright"),   QStringLiteral("Main Window"), {QStringLiteral("F8"),     Qt::WindowShortcut}},
     {QStringLiteral("Save to Oldest Slot"),      QStringLiteral("Main Window"), {QStringLiteral("Ctrl+C"), Qt::WindowShortcut}},
     {QStringLiteral("Stop Emulation"),           QStringLiteral("Main Window"), {QStringLiteral("F5"),     Qt::WindowShortcut}},
     {QStringLiteral("Swap Screens"),             QStringLiteral("Main Window"), {QStringLiteral("F9"),     Qt::WindowShortcut}},
     {QStringLiteral("Toggle 3D"),                QStringLiteral("Main Window"), {QStringLiteral("Ctrl+3"), Qt::ApplicationShortcut}},
     {QStringLiteral("Toggle Per-Game Speed"),    QStringLiteral("Main Window"), {QStringLiteral("Ctrl+Z"), Qt::ApplicationShortcut}},
     {QStringLiteral("Toggle Filter Bar"),        QStringLiteral("Main Window"), {QStringLiteral("Ctrl+F"), Qt::WindowShortcut}},
     {QStringLiteral("Toggle Frame Advancing"),   QStringLiteral("Main Window"), {QStringLiteral("Ctrl+A"), Qt::ApplicationShortcut}},
     {QStringLiteral("Toggle Screen Layout"),     QStringLiteral("Main Window"), {QStringLiteral("F10"),    Qt::WindowShortcut}},
     {QStringLiteral("Toggle Status Bar"),        QStringLiteral("Main Window"), {QStringLiteral("Ctrl+S"), Qt::WindowShortcut}},
     {QStringLiteral("Toggle Texture Dumping"),   QStringLiteral("Main Window"), {QStringLiteral(""),       Qt::ApplicationShortcut}},
    }};
// clang-format on

void Config::Initialize(const std::string& config_name) {
    const std::string fs_config_loc = FileUtil::GetUserPath(FileUtil::UserPath::ConfigDir);
    const std::string config_file = fmt::format("{}.ini", config_name);

    switch (type) {
    case ConfigType::GlobalConfig:
        qt_config_loc = fmt::format("{}/{}", fs_config_loc, config_file);
        break;
    case ConfigType::PerGameConfig:
        qt_config_loc = fmt::format("{}/custom/{}", fs_config_loc, config_file);
        break;
    }

    FileUtil::CreateFullPath(qt_config_loc);
    qt_config =
        std::make_unique<QSettings>(QString::fromStdString(qt_config_loc), QSettings::IniFormat);
    Reload();
}

/* {Read,Write}BasicSetting and WriteGlobalSetting templates must be defined here before their
 * usages later in this file. This allows explicit definition of some types that don't work
 * nicely with the general version.
 */

// Explicit std::string definition: Qt can't implicitly convert a std::string to a QVariant, nor
// can it implicitly convert a QVariant back to a {std::,Q}string
template <>
void Config::ReadBasicSetting(Settings::Setting<std::string>& setting) {
    const QString name = QString::fromStdString(setting.GetLabel());
    const auto default_value = QString::fromStdString(setting.GetDefault());
    if (qt_config->value(name + QStringLiteral("/default"), false).toBool()) {
        setting.SetValue(default_value.toStdString());
    } else {
        setting.SetValue(qt_config->value(name, default_value).toString().toStdString());
    }
}

template <typename Type, bool ranged>
void Config::ReadBasicSetting(Settings::Setting<Type, ranged>& setting) {
    const QString name = QString::fromStdString(setting.GetLabel());
    const Type default_value = setting.GetDefault();
    if (qt_config->value(name + QStringLiteral("/default"), false).toBool()) {
        setting.SetValue(default_value);
    } else {
        QVariant value{};
        if constexpr (std::is_enum_v<Type>) {
            using TypeU = std::underlying_type_t<Type>;
            value = qt_config->value(name, static_cast<TypeU>(default_value));
            setting.SetValue(static_cast<Type>(value.value<TypeU>()));
        } else {
            value = qt_config->value(name, QVariant::fromValue(default_value));
            setting.SetValue(value.value<Type>());
        }
    }
}

template <typename Type, bool ranged>
void Config::ReadGlobalSetting(Settings::SwitchableSetting<Type, ranged>& setting) {
    QString name = QString::fromStdString(setting.GetLabel());
    const bool use_global = qt_config->value(name + QStringLiteral("/use_global"), true).toBool();
    setting.SetGlobal(use_global);
    if (global || !use_global) {
        QVariant default_value{};
        if constexpr (std::is_enum_v<Type>) {
            using TypeU = std::underlying_type_t<Type>;
            default_value = QVariant::fromValue<TypeU>(static_cast<TypeU>(setting.GetDefault()));
            setting.SetValue(static_cast<Type>(ReadSetting(name, default_value).value<TypeU>()));
        } else {
            default_value = QVariant::fromValue<Type>(setting.GetDefault());
            setting.SetValue(ReadSetting(name, default_value).value<Type>());
        }
    }
}

template <>
void Config::ReadGlobalSetting(Settings::SwitchableSetting<std::string>& setting) {
    QString name = QString::fromStdString(setting.GetLabel());
    const bool use_global = qt_config->value(name + QStringLiteral("/use_global"), true).toBool();
    setting.SetGlobal(use_global);
    if (global || !use_global) {
        const QString default_value = QString::fromStdString(setting.GetDefault());
        setting.SetValue(
            ReadSetting(name, QVariant::fromValue(default_value)).toString().toStdString());
    }
}

// Explicit std::string definition: Qt can't implicitly convert a std::string to a QVariant
template <>
void Config::WriteBasicSetting(const Settings::Setting<std::string>& setting) {
    const QString name = QString::fromStdString(setting.GetLabel());
    const std::string& value = setting.GetValue();
    qt_config->setValue(name + QStringLiteral("/default"), value == setting.GetDefault());
    qt_config->setValue(name, QString::fromStdString(value));
}

// Explicit u16 definition: Qt would store it as QMetaType otherwise, which is not human-readable
template <>
void Config::WriteBasicSetting(const Settings::Setting<u16>& setting) {
    const QString name = QString::fromStdString(setting.GetLabel());
    const u16& value = setting.GetValue();
    qt_config->setValue(name + QStringLiteral("/default"), value == setting.GetDefault());
    qt_config->setValue(name, static_cast<u32>(value));
}

template <typename Type, bool ranged>
void Config::WriteBasicSetting(const Settings::Setting<Type, ranged>& setting) {
    const QString name = QString::fromStdString(setting.GetLabel());
    const Type value = setting.GetValue();
    qt_config->setValue(name + QStringLiteral("/default"), value == setting.GetDefault());
    if constexpr (std::is_enum_v<Type>) {
        qt_config->setValue(name, static_cast<std::underlying_type_t<Type>>(value));
    } else {
        qt_config->setValue(name, QVariant::fromValue(value));
    }
}

template <typename Type, bool ranged>
void Config::WriteGlobalSetting(const Settings::SwitchableSetting<Type, ranged>& setting) {
    const QString name = QString::fromStdString(setting.GetLabel());
    const Type& value = setting.GetValue(global);
    if (!global) {
        qt_config->setValue(name + QStringLiteral("/use_global"), setting.UsingGlobal());
    }
    if (global || !setting.UsingGlobal()) {
        qt_config->setValue(name + QStringLiteral("/default"), value == setting.GetDefault());
        if constexpr (std::is_enum_v<Type>) {
            qt_config->setValue(name, static_cast<std::underlying_type_t<Type>>(value));
        } else {
            qt_config->setValue(name, QVariant::fromValue(value));
        }
    }
}

template <>
void Config::WriteGlobalSetting(const Settings::SwitchableSetting<std::string>& setting) {
    const QString name = QString::fromStdString(setting.GetLabel());
    const std::string& value = setting.GetValue(global);
    if (!global) {
        qt_config->setValue(name + QStringLiteral("/use_global"), setting.UsingGlobal());
    }
    if (global || !setting.UsingGlobal()) {
        qt_config->setValue(name + QStringLiteral("/default"), value == setting.GetDefault());
        qt_config->setValue(name, QString::fromStdString(value));
    }
}

// Explicit u16 definition: Qt would store it as QMetaType otherwise, which is not human-readable
template <>
void Config::WriteGlobalSetting(const Settings::SwitchableSetting<u16, true>& setting) {
    const QString name = QString::fromStdString(setting.GetLabel());
    const u16& value = setting.GetValue(global);
    if (!global) {
        qt_config->setValue(name + QStringLiteral("/use_global"), setting.UsingGlobal());
    }
    if (global || !setting.UsingGlobal()) {
        qt_config->setValue(name + QStringLiteral("/default"), value == setting.GetDefault());
        qt_config->setValue(name, static_cast<u32>(value));
    }
}

void Config::ReadValues() {
    if (global) {
        ReadControlValues();
        ReadCameraValues();
        ReadDataStorageValues();
        ReadMiscellaneousValues();
        ReadDebuggingValues();
        ReadWebServiceValues();
        ReadVideoDumpingValues();
    }

    ReadUIValues();
    ReadCoreValues();
    ReadRendererValues();
    ReadLayoutValues();
    ReadAudioValues();
    ReadSystemValues();
    ReadUtilityValues();
}

void Config::ReadAudioValues() {
    qt_config->beginGroup(QStringLiteral("Audio"));

    ReadGlobalSetting(Settings::values.audio_emulation);
    ReadGlobalSetting(Settings::values.enable_audio_stretching);
    ReadGlobalSetting(Settings::values.volume);

    if (global) {
        ReadBasicSetting(Settings::values.sink_id);
        ReadBasicSetting(Settings::values.audio_device_id);
        ReadBasicSetting(Settings::values.mic_input_device);
        ReadBasicSetting(Settings::values.mic_input_type);
    }

    qt_config->endGroup();
}

void Config::ReadCameraValues() {
    using namespace Service::CAM;
    qt_config->beginGroup(QStringLiteral("Camera"));

    Settings::values.camera_name[OuterRightCamera] =
        ReadSetting(QStringLiteral("camera_outer_right_name"), QStringLiteral("blank"))
            .toString()
            .toStdString();
    Settings::values.camera_config[OuterRightCamera] =
        ReadSetting(QStringLiteral("camera_outer_right_config"), QString{})
            .toString()
            .toStdString();
    Settings::values.camera_flip[OuterRightCamera] =
        ReadSetting(QStringLiteral("camera_outer_right_flip"), 0).toInt();
    Settings::values.camera_name[InnerCamera] =
        ReadSetting(QStringLiteral("camera_inner_name"), QStringLiteral("blank"))
            .toString()
            .toStdString();
    Settings::values.camera_config[InnerCamera] =
        ReadSetting(QStringLiteral("camera_inner_config"), QString{}).toString().toStdString();
    Settings::values.camera_flip[InnerCamera] =
        ReadSetting(QStringLiteral("camera_inner_flip"), 0).toInt();
    Settings::values.camera_name[OuterLeftCamera] =
        ReadSetting(QStringLiteral("camera_outer_left_name"), QStringLiteral("blank"))
            .toString()
            .toStdString();
    Settings::values.camera_config[OuterLeftCamera] =
        ReadSetting(QStringLiteral("camera_outer_left_config"), QString{}).toString().toStdString();
    Settings::values.camera_flip[OuterLeftCamera] =
        ReadSetting(QStringLiteral("camera_outer_left_flip"), 0).toInt();

    qt_config->endGroup();
}

void Config::ReadControlValues() {
    qt_config->beginGroup(QStringLiteral("Controls"));

    int num_touch_from_button_maps =
        qt_config->beginReadArray(QStringLiteral("touch_from_button_maps"));

    if (num_touch_from_button_maps > 0) {
        const auto append_touch_from_button_map = [this] {
            Settings::TouchFromButtonMap map;
            map.name = ReadSetting(QStringLiteral("name"), QStringLiteral("default"))
                           .toString()
                           .toStdString();
            const int num_touch_maps = qt_config->beginReadArray(QStringLiteral("entries"));
            map.buttons.reserve(num_touch_maps);
            for (int i = 0; i < num_touch_maps; i++) {
                qt_config->setArrayIndex(i);
                std::string touch_mapping =
                    ReadSetting(QStringLiteral("bind")).toString().toStdString();
                map.buttons.emplace_back(std::move(touch_mapping));
            }
            qt_config->endArray(); // entries
            Settings::values.touch_from_button_maps.emplace_back(std::move(map));
        };

        for (int i = 0; i < num_touch_from_button_maps; ++i) {
            qt_config->setArrayIndex(i);
            append_touch_from_button_map();
        }
    } else {
        Settings::values.touch_from_button_maps.emplace_back(
            Settings::TouchFromButtonMap{"default", {}});
        num_touch_from_button_maps = 1;
    }
    qt_config->endArray();

    Settings::values.current_input_profile_index =
        ReadSetting(QStringLiteral("profile"), 0).toInt();

    const auto append_profile = [this, num_touch_from_button_maps] {
        Settings::InputProfile profile;
        profile.name =
            ReadSetting(QStringLiteral("name"), QStringLiteral("default")).toString().toStdString();
        for (int i = 0; i < Settings::NativeButton::NumButtons; ++i) {
            std::string default_param = InputCommon::GenerateKeyboardParam(default_buttons[i]);
            profile.buttons[i] = ReadSetting(QString::fromUtf8(Settings::NativeButton::mapping[i]),
                                             QString::fromStdString(default_param))
                                     .toString()
                                     .toStdString();
            if (profile.buttons[i].empty())
                profile.buttons[i] = default_param;
        }
        for (int i = 0; i < Settings::NativeAnalog::NumAnalogs; ++i) {
            std::string default_param = InputCommon::GenerateAnalogParamFromKeys(
                default_analogs[i][0], default_analogs[i][1], default_analogs[i][2],
                default_analogs[i][3], default_analogs[i][4], 0.5f);
            profile.analogs[i] = ReadSetting(QString::fromUtf8(Settings::NativeAnalog::mapping[i]),
                                             QString::fromStdString(default_param))
                                     .toString()
                                     .toStdString();
            if (profile.analogs[i].empty())
                profile.analogs[i] = default_param;
        }
        profile.motion_device =
            ReadSetting(QStringLiteral("motion_device"),
                        QStringLiteral(
                            "engine:motion_emu,update_period:100,sensitivity:0.01,tilt_clamp:90.0"))
                .toString()
                .toStdString();
        profile.touch_device =
            ReadSetting(QStringLiteral("touch_device"), QStringLiteral("engine:emu_window"))
                .toString()
                .toStdString();
        profile.use_touch_from_button =
            ReadSetting(QStringLiteral("use_touch_from_button"), false).toBool();
        profile.touch_from_button_map_index =
            ReadSetting(QStringLiteral("touch_from_button_map"), 0).toInt();
        profile.touch_from_button_map_index =
            std::clamp(profile.touch_from_button_map_index, 0, num_touch_from_button_maps - 1);
        profile.udp_input_address =
            ReadSetting(QStringLiteral("udp_input_address"),
                        QString::fromUtf8(InputCommon::CemuhookUDP::DEFAULT_ADDR))
                .toString()
                .toStdString();
        profile.udp_input_port = static_cast<u16>(
            ReadSetting(QStringLiteral("udp_input_port"), InputCommon::CemuhookUDP::DEFAULT_PORT)
                .toInt());
        profile.udp_pad_index =
            static_cast<u8>(ReadSetting(QStringLiteral("udp_pad_index"), 0).toUInt());
        Settings::values.input_profiles.emplace_back(std::move(profile));
    };

    int num_input_profiles = qt_config->beginReadArray(QStringLiteral("profiles"));

    for (int i = 0; i < num_input_profiles; ++i) {
        qt_config->setArrayIndex(i);
        append_profile();
    }

    qt_config->endArray();

    // create a input profile if no input profiles exist, with the default or old settings
    if (num_input_profiles == 0) {
        append_profile();
        num_input_profiles = 1;
    }

    // ensure that the current input profile index is valid.
    Settings::values.current_input_profile_index =
        std::clamp(Settings::values.current_input_profile_index, 0, num_input_profiles - 1);

    Settings::LoadProfile(Settings::values.current_input_profile_index);

    qt_config->endGroup();
}

void Config::ReadUtilityValues() {
    qt_config->beginGroup(QStringLiteral("Utility"));

    ReadGlobalSetting(Settings::values.dump_textures);
    ReadGlobalSetting(Settings::values.custom_textures);
    ReadGlobalSetting(Settings::values.preload_textures);

    qt_config->endGroup();
}

void Config::ReadCoreValues() {
    qt_config->beginGroup(QStringLiteral("Core"));

    ReadGlobalSetting(Settings::values.cpu_clock_percentage);

    if (global) {
        ReadBasicSetting(Settings::values.use_cpu_jit);
    }

    qt_config->endGroup();
}

void Config::ReadDataStorageValues() {
    qt_config->beginGroup(QStringLiteral("Data Storage"));

    ReadBasicSetting(Settings::values.use_virtual_sd);
    ReadBasicSetting(Settings::values.use_custom_storage);

    const std::string nand_dir =
        ReadSetting(QStringLiteral("nand_directory"), QStringLiteral("")).toString().toStdString();
    const std::string sdmc_dir =
        ReadSetting(QStringLiteral("sdmc_directory"), QStringLiteral("")).toString().toStdString();

    if (Settings::values.use_custom_storage) {
        FileUtil::UpdateUserPath(FileUtil::UserPath::NANDDir, nand_dir);
        FileUtil::UpdateUserPath(FileUtil::UserPath::SDMCDir, sdmc_dir);
    }

    qt_config->endGroup();
}

void Config::ReadDebuggingValues() {
    qt_config->beginGroup(QStringLiteral("Debugging"));

    // Intentionally not using the QT default setting as this is intended to be changed in the ini
    Settings::values.record_frame_times =
        qt_config->value(QStringLiteral("record_frame_times"), false).toBool();
    ReadBasicSetting(Settings::values.use_gdbstub);
    ReadBasicSetting(Settings::values.gdbstub_port);

    qt_config->beginGroup(QStringLiteral("LLE"));
    for (const auto& service_module : Service::service_module_map) {
        bool use_lle = ReadSetting(QString::fromStdString(service_module.name), false).toBool();
        Settings::values.lle_modules.emplace(service_module.name, use_lle);
    }
    qt_config->endGroup();
    qt_config->endGroup();
}

void Config::ReadLayoutValues() {
    qt_config->beginGroup(QStringLiteral("Layout"));

    ReadGlobalSetting(Settings::values.render_3d);
    ReadGlobalSetting(Settings::values.factor_3d);
<<<<<<< HEAD
    Settings::values.pp_shader_name =
        ReadSetting(QStringLiteral("pp_shader_name"), (Settings::values.render_3d.GetValue() ==
                                                       Settings::StereoRenderOption::Anaglyph)
                                                          ? QStringLiteral("dubois (builtin)")
                                                          : QStringLiteral("none (builtin)"))
            .toString()
            .toStdString();
    ReadGlobalSetting(Settings::values.filter_mode);
=======
    ReadGlobalSetting(Settings::values.pp_shader_name);
    ReadGlobalSetting(Settings::values.anaglyph_shader_name);
    ReadGlobalSetting(Settings::values.linear_filter);
>>>>>>> 6f733487
    ReadGlobalSetting(Settings::values.layout_option);
    ReadGlobalSetting(Settings::values.swap_screen);
    ReadGlobalSetting(Settings::values.upright_screen);
    ReadGlobalSetting(Settings::values.large_screen_proportion);

    if (global) {
        ReadBasicSetting(Settings::values.mono_render_option);
        ReadBasicSetting(Settings::values.custom_layout);
        ReadBasicSetting(Settings::values.custom_top_left);
        ReadBasicSetting(Settings::values.custom_top_top);
        ReadBasicSetting(Settings::values.custom_top_right);
        ReadBasicSetting(Settings::values.custom_top_bottom);
        ReadBasicSetting(Settings::values.custom_bottom_left);
        ReadBasicSetting(Settings::values.custom_bottom_top);
        ReadBasicSetting(Settings::values.custom_bottom_right);
        ReadBasicSetting(Settings::values.custom_bottom_bottom);
        ReadBasicSetting(Settings::values.custom_second_layer_opacity);
    }

    qt_config->endGroup();
}

void Config::ReadMiscellaneousValues() {
    qt_config->beginGroup(QStringLiteral("Miscellaneous"));

    ReadBasicSetting(Settings::values.log_filter);

    qt_config->endGroup();
}

void Config::ReadMultiplayerValues() {
    qt_config->beginGroup(QStringLiteral("Multiplayer"));

    UISettings::values.nickname = ReadSetting(QStringLiteral("nickname"), QString{}).toString();
    UISettings::values.ip = ReadSetting(QStringLiteral("ip"), QString{}).toString();
    UISettings::values.port =
        ReadSetting(QStringLiteral("port"), Network::DefaultRoomPort).toString();
    UISettings::values.room_nickname =
        ReadSetting(QStringLiteral("room_nickname"), QString{}).toString();
    UISettings::values.room_name = ReadSetting(QStringLiteral("room_name"), QString{}).toString();
    UISettings::values.room_port =
        ReadSetting(QStringLiteral("room_port"), QStringLiteral("24872")).toString();
    bool ok;
    UISettings::values.host_type = ReadSetting(QStringLiteral("host_type"), 0).toUInt(&ok);
    if (!ok) {
        UISettings::values.host_type = 0;
    }
    UISettings::values.max_player = ReadSetting(QStringLiteral("max_player"), 8).toUInt();
    UISettings::values.game_id = ReadSetting(QStringLiteral("game_id"), 0).toULongLong();
    UISettings::values.room_description =
        ReadSetting(QStringLiteral("room_description"), QString{}).toString();
    // Read ban list back
    int size = qt_config->beginReadArray(QStringLiteral("username_ban_list"));
    UISettings::values.ban_list.first.resize(size);
    for (int i = 0; i < size; ++i) {
        qt_config->setArrayIndex(i);
        UISettings::values.ban_list.first[i] =
            ReadSetting(QStringLiteral("username")).toString().toStdString();
    }
    qt_config->endArray();
    size = qt_config->beginReadArray(QStringLiteral("ip_ban_list"));
    UISettings::values.ban_list.second.resize(size);
    for (int i = 0; i < size; ++i) {
        qt_config->setArrayIndex(i);
        UISettings::values.ban_list.second[i] =
            ReadSetting(QStringLiteral("ip")).toString().toStdString();
    }
    qt_config->endArray();

    qt_config->endGroup();
}

void Config::ReadPathValues() {
    qt_config->beginGroup(QStringLiteral("Paths"));

    ReadGlobalSetting(UISettings::values.screenshot_path);

    if (global) {
        UISettings::values.roms_path = ReadSetting(QStringLiteral("romsPath")).toString();
        UISettings::values.symbols_path = ReadSetting(QStringLiteral("symbolsPath")).toString();
        UISettings::values.movie_record_path =
            ReadSetting(QStringLiteral("movieRecordPath")).toString();
        UISettings::values.movie_playback_path =
            ReadSetting(QStringLiteral("moviePlaybackPath")).toString();
        UISettings::values.video_dumping_path =
            ReadSetting(QStringLiteral("videoDumpingPath")).toString();
        UISettings::values.game_dir_deprecated =
            ReadSetting(QStringLiteral("gameListRootDir"), QStringLiteral(".")).toString();
        UISettings::values.game_dir_deprecated_deepscan =
            ReadSetting(QStringLiteral("gameListDeepScan"), false).toBool();
        int size = qt_config->beginReadArray(QStringLiteral("gamedirs"));
        for (int i = 0; i < size; ++i) {
            qt_config->setArrayIndex(i);
            UISettings::GameDir game_dir;
            game_dir.path = ReadSetting(QStringLiteral("path")).toString();
            game_dir.deep_scan = ReadSetting(QStringLiteral("deep_scan"), false).toBool();
            game_dir.expanded = ReadSetting(QStringLiteral("expanded"), true).toBool();
            UISettings::values.game_dirs.append(game_dir);
        }
        qt_config->endArray();
        // create NAND and SD card directories if empty, these are not removable through the UI,
        // also carries over old game list settings if present
        if (UISettings::values.game_dirs.isEmpty()) {
            UISettings::GameDir game_dir;
            game_dir.path = QStringLiteral("INSTALLED");
            game_dir.expanded = true;
            UISettings::values.game_dirs.append(game_dir);
            game_dir.path = QStringLiteral("SYSTEM");
            UISettings::values.game_dirs.append(game_dir);
            if (UISettings::values.game_dir_deprecated != QStringLiteral(".")) {
                game_dir.path = UISettings::values.game_dir_deprecated;
                game_dir.deep_scan = UISettings::values.game_dir_deprecated_deepscan;
                UISettings::values.game_dirs.append(game_dir);
            }
        }
        UISettings::values.recent_files = ReadSetting(QStringLiteral("recentFiles")).toStringList();
        UISettings::values.language = ReadSetting(QStringLiteral("language"), QString{}).toString();
    }

    qt_config->endGroup();
}

void Config::ReadRendererValues() {
    qt_config->beginGroup(QStringLiteral("Renderer"));

    ReadGlobalSetting(Settings::values.use_hw_renderer);
    ReadGlobalSetting(Settings::values.use_hw_shader);
#ifdef __APPLE__
    // Hardware shader is broken on macos with Intel GPUs thanks to poor drivers.
    // We still want to provide this option for test/development purposes, but disable it by
    // default.
    ReadGlobalSetting(Settings::values.separable_shader);
#endif
    ReadGlobalSetting(Settings::values.shaders_accurate_mul);
    ReadGlobalSetting(Settings::values.use_disk_shader_cache);
    ReadGlobalSetting(Settings::values.use_vsync_new);
    ReadGlobalSetting(Settings::values.resolution_factor);
    ReadGlobalSetting(Settings::values.frame_limit);

    ReadGlobalSetting(Settings::values.bg_red);
    ReadGlobalSetting(Settings::values.bg_green);
    ReadGlobalSetting(Settings::values.bg_blue);

    ReadGlobalSetting(Settings::values.texture_filter_name);

    if (global) {
        ReadBasicSetting(Settings::values.use_shader_jit);
    }

    qt_config->endGroup();
}

void Config::ReadShortcutValues() {
    qt_config->beginGroup(QStringLiteral("Shortcuts"));

    for (const auto& [name, group, shortcut] : default_hotkeys) {
        qt_config->beginGroup(group);
        qt_config->beginGroup(name);
        // No longer using ReadSetting for shortcut.second as it innacurately returns a value of 1
        // for WidgetWithChildrenShortcut which is a value of 3. Needed to fix shortcuts the open
        // a file dialog in windowed mode
        UISettings::values.shortcuts.push_back(
            {name,
             group,
             {ReadSetting(QStringLiteral("KeySeq"), shortcut.keyseq).toString(),
              shortcut.context}});
        qt_config->endGroup();
        qt_config->endGroup();
    }

    qt_config->endGroup();
}

void Config::ReadSystemValues() {
    qt_config->beginGroup(QStringLiteral("System"));

    ReadGlobalSetting(Settings::values.is_new_3ds);
    ReadGlobalSetting(Settings::values.region_value);

    if (global) {
        ReadBasicSetting(Settings::values.init_clock);
        ReadBasicSetting(Settings::values.init_time);
        ReadBasicSetting(Settings::values.init_time_offset);
        ReadBasicSetting(Settings::values.plugin_loader_enabled);
        ReadBasicSetting(Settings::values.allow_plugin_loader);
    }

    qt_config->endGroup();
}

// Options for variable bit rate live streaming taken from here:
// https://developers.google.com/media/vp9/live-encoding
const QString DEFAULT_VIDEO_ENCODER_OPTIONS =
    QStringLiteral("quality:realtime,speed:6,tile-columns:4,frame-parallel:1,threads:8,row-mt:1");
const QString DEFAULT_AUDIO_ENCODER_OPTIONS = QStringLiteral("");

void Config::ReadVideoDumpingValues() {
    qt_config->beginGroup(QStringLiteral("VideoDumping"));

    Settings::values.output_format =
        ReadSetting(QStringLiteral("output_format"), QStringLiteral("webm"))
            .toString()
            .toStdString();
    Settings::values.format_options =
        ReadSetting(QStringLiteral("format_options")).toString().toStdString();

    Settings::values.video_encoder =
        ReadSetting(QStringLiteral("video_encoder"), QStringLiteral("libvpx-vp9"))
            .toString()
            .toStdString();

    Settings::values.video_encoder_options =
        ReadSetting(QStringLiteral("video_encoder_options"), DEFAULT_VIDEO_ENCODER_OPTIONS)
            .toString()
            .toStdString();

    Settings::values.video_bitrate =
        ReadSetting(QStringLiteral("video_bitrate"), 2500000).toULongLong();

    Settings::values.audio_encoder =
        ReadSetting(QStringLiteral("audio_encoder"), QStringLiteral("libvorbis"))
            .toString()
            .toStdString();
    Settings::values.audio_encoder_options =
        ReadSetting(QStringLiteral("audio_encoder_options"), DEFAULT_AUDIO_ENCODER_OPTIONS)
            .toString()
            .toStdString();
    Settings::values.audio_bitrate =
        ReadSetting(QStringLiteral("audio_bitrate"), 64000).toULongLong();

    qt_config->endGroup();
}

void Config::ReadUIValues() {
    qt_config->beginGroup(QStringLiteral("UI"));

    ReadPathValues();

    if (global) {
        UISettings::values.theme =
            ReadSetting(QStringLiteral("theme"), QString::fromUtf8(UISettings::themes[0].second))
                .toString();
        ReadBasicSetting(UISettings::values.enable_discord_presence);
        ReadBasicSetting(UISettings::values.screenshot_resolution_factor);

        ReadUpdaterValues();
        ReadUILayoutValues();
        ReadUIGameListValues();
        ReadShortcutValues();
        ReadMultiplayerValues();

        ReadBasicSetting(UISettings::values.single_window_mode);
        ReadBasicSetting(UISettings::values.fullscreen);
        ReadBasicSetting(UISettings::values.display_titlebar);
        ReadBasicSetting(UISettings::values.show_filter_bar);
        ReadBasicSetting(UISettings::values.show_status_bar);
        ReadBasicSetting(UISettings::values.confirm_before_closing);
        ReadBasicSetting(UISettings::values.first_start);
        ReadBasicSetting(UISettings::values.callout_flags);
        ReadBasicSetting(UISettings::values.show_console);
        ReadBasicSetting(UISettings::values.pause_when_in_background);
        ReadBasicSetting(UISettings::values.hide_mouse);
    }

    qt_config->endGroup();
}

void Config::ReadUIGameListValues() {
    qt_config->beginGroup(QStringLiteral("GameList"));

    ReadBasicSetting(UISettings::values.game_list_icon_size);
    ReadBasicSetting(UISettings::values.game_list_row_1);
    ReadBasicSetting(UISettings::values.game_list_row_2);
    ReadBasicSetting(UISettings::values.game_list_hide_no_icon);
    ReadBasicSetting(UISettings::values.game_list_single_line_mode);

    qt_config->endGroup();
}

void Config::ReadUILayoutValues() {
    qt_config->beginGroup(QStringLiteral("UILayout"));

    UISettings::values.geometry = ReadSetting(QStringLiteral("geometry")).toByteArray();
    UISettings::values.state = ReadSetting(QStringLiteral("state")).toByteArray();
    UISettings::values.renderwindow_geometry =
        ReadSetting(QStringLiteral("geometryRenderWindow")).toByteArray();
    UISettings::values.gamelist_header_state =
        ReadSetting(QStringLiteral("gameListHeaderState")).toByteArray();
    UISettings::values.microprofile_geometry =
        ReadSetting(QStringLiteral("microProfileDialogGeometry")).toByteArray();
    ReadBasicSetting(UISettings::values.microprofile_visible);

    qt_config->endGroup();
}

void Config::ReadUpdaterValues() {
    qt_config->beginGroup(QStringLiteral("Updater"));

    ReadBasicSetting(UISettings::values.check_for_update_on_start);
    ReadBasicSetting(UISettings::values.update_on_close);

    qt_config->endGroup();
}

void Config::ReadWebServiceValues() {
    qt_config->beginGroup(QStringLiteral("WebService"));

    NetSettings::values.enable_telemetry =
        ReadSetting(QStringLiteral("enable_telemetry"), true).toBool();
    NetSettings::values.web_api_url =
        ReadSetting(QStringLiteral("web_api_url"), QStringLiteral("https://api.citra-emu.org"))
            .toString()
            .toStdString();
    NetSettings::values.citra_username =
        ReadSetting(QStringLiteral("citra_username")).toString().toStdString();
    NetSettings::values.citra_token =
        ReadSetting(QStringLiteral("citra_token")).toString().toStdString();

    qt_config->endGroup();
}

void Config::SaveValues() {
    if (global) {
        SaveControlValues();
        SaveCameraValues();
        SaveDataStorageValues();
        SaveMiscellaneousValues();
        SaveDebuggingValues();
        SaveWebServiceValues();
        SaveVideoDumpingValues();
    }

    SaveUIValues();
    SaveCoreValues();
    SaveRendererValues();
    SaveLayoutValues();
    SaveAudioValues();
    SaveSystemValues();
    SaveUtilityValues();
    qt_config->sync();
}

void Config::SaveAudioValues() {
    qt_config->beginGroup(QStringLiteral("Audio"));

    WriteGlobalSetting(Settings::values.audio_emulation);
    WriteGlobalSetting(Settings::values.enable_audio_stretching);
    WriteGlobalSetting(Settings::values.volume);

    if (global) {
        WriteBasicSetting(Settings::values.sink_id);
        WriteBasicSetting(Settings::values.audio_device_id);
        WriteBasicSetting(Settings::values.mic_input_device);
        WriteBasicSetting(Settings::values.mic_input_type);
    }

    qt_config->endGroup();
}

void Config::SaveCameraValues() {
    using namespace Service::CAM;
    qt_config->beginGroup(QStringLiteral("Camera"));

    WriteSetting(QStringLiteral("camera_outer_right_name"),
                 QString::fromStdString(Settings::values.camera_name[OuterRightCamera]),
                 QStringLiteral("blank"));
    WriteSetting(QStringLiteral("camera_outer_right_config"),
                 QString::fromStdString(Settings::values.camera_config[OuterRightCamera]),
                 QString{});
    WriteSetting(QStringLiteral("camera_outer_right_flip"),
                 Settings::values.camera_flip[OuterRightCamera], 0);
    WriteSetting(QStringLiteral("camera_inner_name"),
                 QString::fromStdString(Settings::values.camera_name[InnerCamera]),
                 QStringLiteral("blank"));
    WriteSetting(QStringLiteral("camera_inner_config"),
                 QString::fromStdString(Settings::values.camera_config[InnerCamera]), QString{});
    WriteSetting(QStringLiteral("camera_inner_flip"), Settings::values.camera_flip[InnerCamera], 0);
    WriteSetting(QStringLiteral("camera_outer_left_name"),
                 QString::fromStdString(Settings::values.camera_name[OuterLeftCamera]),
                 QStringLiteral("blank"));
    WriteSetting(QStringLiteral("camera_outer_left_config"),
                 QString::fromStdString(Settings::values.camera_config[OuterLeftCamera]),
                 QString{});
    WriteSetting(QStringLiteral("camera_outer_left_flip"),
                 Settings::values.camera_flip[OuterLeftCamera], 0);

    qt_config->endGroup();
}

void Config::SaveControlValues() {
    qt_config->beginGroup(QStringLiteral("Controls"));

    WriteSetting(QStringLiteral("profile"), Settings::values.current_input_profile_index, 0);
    qt_config->beginWriteArray(QStringLiteral("profiles"));
    for (std::size_t p = 0; p < Settings::values.input_profiles.size(); ++p) {
        qt_config->setArrayIndex(static_cast<int>(p));
        const auto& profile = Settings::values.input_profiles[p];
        WriteSetting(QStringLiteral("name"), QString::fromStdString(profile.name),
                     QStringLiteral("default"));
        for (int i = 0; i < Settings::NativeButton::NumButtons; ++i) {
            std::string default_param = InputCommon::GenerateKeyboardParam(default_buttons[i]);
            WriteSetting(QString::fromStdString(Settings::NativeButton::mapping[i]),
                         QString::fromStdString(profile.buttons[i]),
                         QString::fromStdString(default_param));
        }
        for (int i = 0; i < Settings::NativeAnalog::NumAnalogs; ++i) {
            std::string default_param = InputCommon::GenerateAnalogParamFromKeys(
                default_analogs[i][0], default_analogs[i][1], default_analogs[i][2],
                default_analogs[i][3], default_analogs[i][4], 0.5f);
            WriteSetting(QString::fromStdString(Settings::NativeAnalog::mapping[i]),
                         QString::fromStdString(profile.analogs[i]),
                         QString::fromStdString(default_param));
        }
        WriteSetting(
            QStringLiteral("motion_device"), QString::fromStdString(profile.motion_device),
            QStringLiteral("engine:motion_emu,update_period:100,sensitivity:0.01,tilt_clamp:90.0"));
        WriteSetting(QStringLiteral("touch_device"), QString::fromStdString(profile.touch_device),
                     QStringLiteral("engine:emu_window"));
        WriteSetting(QStringLiteral("use_touch_from_button"), profile.use_touch_from_button, false);
        WriteSetting(QStringLiteral("touch_from_button_map"), profile.touch_from_button_map_index,
                     0);
        WriteSetting(QStringLiteral("udp_input_address"),
                     QString::fromStdString(profile.udp_input_address),
                     QString::fromUtf8(InputCommon::CemuhookUDP::DEFAULT_ADDR));
        WriteSetting(QStringLiteral("udp_input_port"), profile.udp_input_port,
                     InputCommon::CemuhookUDP::DEFAULT_PORT);
        WriteSetting(QStringLiteral("udp_pad_index"), profile.udp_pad_index, 0);
    }
    qt_config->endArray();

    qt_config->beginWriteArray(QStringLiteral("touch_from_button_maps"));
    for (std::size_t p = 0; p < Settings::values.touch_from_button_maps.size(); ++p) {
        qt_config->setArrayIndex(static_cast<int>(p));
        const auto& map = Settings::values.touch_from_button_maps[p];
        WriteSetting(QStringLiteral("name"), QString::fromStdString(map.name),
                     QStringLiteral("default"));
        qt_config->beginWriteArray(QStringLiteral("entries"));
        for (std::size_t q = 0; q < map.buttons.size(); ++q) {
            qt_config->setArrayIndex(static_cast<int>(q));
            WriteSetting(QStringLiteral("bind"), QString::fromStdString(map.buttons[q]));
        }
        qt_config->endArray();
    }
    qt_config->endArray();

    qt_config->endGroup();
}

void Config::SaveUtilityValues() {
    qt_config->beginGroup(QStringLiteral("Utility"));

    WriteGlobalSetting(Settings::values.dump_textures);
    WriteGlobalSetting(Settings::values.custom_textures);
    WriteGlobalSetting(Settings::values.preload_textures);

    qt_config->endGroup();
}

void Config::SaveCoreValues() {
    qt_config->beginGroup(QStringLiteral("Core"));

    WriteGlobalSetting(Settings::values.cpu_clock_percentage);

    if (global) {
        WriteBasicSetting(Settings::values.use_cpu_jit);
    }

    qt_config->endGroup();
}

void Config::SaveDataStorageValues() {
    qt_config->beginGroup(QStringLiteral("Data Storage"));

    WriteBasicSetting(Settings::values.use_virtual_sd);
    WriteBasicSetting(Settings::values.use_custom_storage);
    WriteSetting(QStringLiteral("nand_directory"),
                 QString::fromStdString(FileUtil::GetUserPath(FileUtil::UserPath::NANDDir)),
                 QStringLiteral(""));
    WriteSetting(QStringLiteral("sdmc_directory"),
                 QString::fromStdString(FileUtil::GetUserPath(FileUtil::UserPath::SDMCDir)),
                 QStringLiteral(""));

    qt_config->endGroup();
}

void Config::SaveDebuggingValues() {
    qt_config->beginGroup(QStringLiteral("Debugging"));

    // Intentionally not using the QT default setting as this is intended to be changed in the ini
    qt_config->setValue(QStringLiteral("record_frame_times"), Settings::values.record_frame_times);
    WriteBasicSetting(Settings::values.use_gdbstub);
    WriteBasicSetting(Settings::values.gdbstub_port);

    qt_config->beginGroup(QStringLiteral("LLE"));
    for (const auto& service_module : Settings::values.lle_modules) {
        WriteSetting(QString::fromStdString(service_module.first), service_module.second, false);
    }
    qt_config->endGroup();

    qt_config->endGroup();
}

void Config::SaveLayoutValues() {
    qt_config->beginGroup(QStringLiteral("Layout"));

    WriteGlobalSetting(Settings::values.render_3d);
    WriteGlobalSetting(Settings::values.factor_3d);
<<<<<<< HEAD
    WriteSetting(QStringLiteral("pp_shader_name"),
                 QString::fromStdString(Settings::values.pp_shader_name.GetValue()),
                 (Settings::values.render_3d.GetValue() == Settings::StereoRenderOption::Anaglyph)
                     ? QStringLiteral("dubois (builtin)")
                     : QStringLiteral("none (builtin)"));
    WriteGlobalSetting(Settings::values.filter_mode);
=======
    WriteGlobalSetting(Settings::values.pp_shader_name);
    WriteGlobalSetting(Settings::values.anaglyph_shader_name);
    WriteGlobalSetting(Settings::values.linear_filter);
>>>>>>> 6f733487
    WriteGlobalSetting(Settings::values.layout_option);
    WriteGlobalSetting(Settings::values.swap_screen);
    WriteGlobalSetting(Settings::values.upright_screen);
    WriteGlobalSetting(Settings::values.large_screen_proportion);

    if (global) {
        WriteBasicSetting(Settings::values.mono_render_option);
        WriteBasicSetting(Settings::values.custom_layout);
        WriteBasicSetting(Settings::values.custom_top_left);
        WriteBasicSetting(Settings::values.custom_top_top);
        WriteBasicSetting(Settings::values.custom_top_right);
        WriteBasicSetting(Settings::values.custom_top_bottom);
        WriteBasicSetting(Settings::values.custom_bottom_left);
        WriteBasicSetting(Settings::values.custom_bottom_top);
        WriteBasicSetting(Settings::values.custom_bottom_right);
        WriteBasicSetting(Settings::values.custom_bottom_bottom);
        WriteBasicSetting(Settings::values.custom_second_layer_opacity);
    }

    qt_config->endGroup();
}

void Config::SaveMiscellaneousValues() {
    qt_config->beginGroup(QStringLiteral("Miscellaneous"));

    WriteBasicSetting(Settings::values.log_filter);

    qt_config->endGroup();
}

void Config::SaveMultiplayerValues() {
    qt_config->beginGroup(QStringLiteral("Multiplayer"));

    WriteSetting(QStringLiteral("nickname"), UISettings::values.nickname, QString{});
    WriteSetting(QStringLiteral("ip"), UISettings::values.ip, QString{});
    WriteSetting(QStringLiteral("port"), UISettings::values.port, Network::DefaultRoomPort);
    WriteSetting(QStringLiteral("room_nickname"), UISettings::values.room_nickname, QString{});
    WriteSetting(QStringLiteral("room_name"), UISettings::values.room_name, QString{});
    WriteSetting(QStringLiteral("room_port"), UISettings::values.room_port,
                 QStringLiteral("24872"));
    WriteSetting(QStringLiteral("host_type"), UISettings::values.host_type, 0);
    WriteSetting(QStringLiteral("max_player"), UISettings::values.max_player, 8);
    WriteSetting(QStringLiteral("game_id"), UISettings::values.game_id, 0);
    WriteSetting(QStringLiteral("room_description"), UISettings::values.room_description,
                 QString{});
    // Write ban list
    qt_config->beginWriteArray(QStringLiteral("username_ban_list"));
    for (std::size_t i = 0; i < UISettings::values.ban_list.first.size(); ++i) {
        qt_config->setArrayIndex(static_cast<int>(i));
        WriteSetting(QStringLiteral("username"),
                     QString::fromStdString(UISettings::values.ban_list.first[i]));
    }
    qt_config->endArray();
    qt_config->beginWriteArray(QStringLiteral("ip_ban_list"));
    for (std::size_t i = 0; i < UISettings::values.ban_list.second.size(); ++i) {
        qt_config->setArrayIndex(static_cast<int>(i));
        WriteSetting(QStringLiteral("ip"),
                     QString::fromStdString(UISettings::values.ban_list.second[i]));
    }
    qt_config->endArray();

    qt_config->endGroup();
}

void Config::SavePathValues() {
    qt_config->beginGroup(QStringLiteral("Paths"));

    WriteGlobalSetting(UISettings::values.screenshot_path);
    if (global) {
        WriteSetting(QStringLiteral("romsPath"), UISettings::values.roms_path);
        WriteSetting(QStringLiteral("symbolsPath"), UISettings::values.symbols_path);
        WriteSetting(QStringLiteral("movieRecordPath"), UISettings::values.movie_record_path);
        WriteSetting(QStringLiteral("moviePlaybackPath"), UISettings::values.movie_playback_path);
        WriteSetting(QStringLiteral("videoDumpingPath"), UISettings::values.video_dumping_path);
        qt_config->beginWriteArray(QStringLiteral("gamedirs"));
        for (int i = 0; i < UISettings::values.game_dirs.size(); ++i) {
            qt_config->setArrayIndex(i);
            const auto& game_dir = UISettings::values.game_dirs[i];
            WriteSetting(QStringLiteral("path"), game_dir.path);
            WriteSetting(QStringLiteral("deep_scan"), game_dir.deep_scan, false);
            WriteSetting(QStringLiteral("expanded"), game_dir.expanded, true);
        }
        qt_config->endArray();
        WriteSetting(QStringLiteral("recentFiles"), UISettings::values.recent_files);
        WriteSetting(QStringLiteral("language"), UISettings::values.language, QString{});
    }

    qt_config->endGroup();
}

void Config::SaveRendererValues() {
    qt_config->beginGroup(QStringLiteral("Renderer"));

    WriteGlobalSetting(Settings::values.use_hw_renderer);
    WriteGlobalSetting(Settings::values.use_hw_shader);
#ifdef __APPLE__
    // Hardware shader is broken on macos thanks to poor drivers.
    // TODO: enable this for none Intel GPUs
    WriteGlobalSetting(Settings::values.separable_shader);
#endif
    WriteGlobalSetting(Settings::values.shaders_accurate_mul);
    WriteGlobalSetting(Settings::values.use_disk_shader_cache);
    WriteGlobalSetting(Settings::values.use_vsync_new);
    WriteGlobalSetting(Settings::values.resolution_factor);
    WriteGlobalSetting(Settings::values.frame_limit);

    WriteGlobalSetting(Settings::values.bg_red);
    WriteGlobalSetting(Settings::values.bg_green);
    WriteGlobalSetting(Settings::values.bg_blue);

    WriteGlobalSetting(Settings::values.texture_filter_name);

    if (global) {
        WriteSetting(QStringLiteral("use_shader_jit"), Settings::values.use_shader_jit.GetValue(),
                     true);
    }

    qt_config->endGroup();
}

void Config::SaveShortcutValues() {
    qt_config->beginGroup(QStringLiteral("Shortcuts"));

    // Lengths of UISettings::values.shortcuts & default_hotkeys are same.
    // However, their ordering must also be the same.
    for (std::size_t i = 0; i < default_hotkeys.size(); i++) {
        const auto& [name, group, shortcut] = UISettings::values.shortcuts[i];
        const auto& default_hotkey = default_hotkeys[i].shortcut;

        qt_config->beginGroup(group);
        qt_config->beginGroup(name);
        WriteSetting(QStringLiteral("KeySeq"), shortcut.keyseq, default_hotkey.keyseq);
        WriteSetting(QStringLiteral("Context"), shortcut.context, default_hotkey.context);
        qt_config->endGroup();
        qt_config->endGroup();
    }

    qt_config->endGroup();
}

void Config::SaveSystemValues() {
    qt_config->beginGroup(QStringLiteral("System"));

    WriteGlobalSetting(Settings::values.is_new_3ds);
    WriteGlobalSetting(Settings::values.region_value);

    if (global) {
        WriteBasicSetting(Settings::values.init_clock);
        WriteBasicSetting(Settings::values.init_time);
        WriteBasicSetting(Settings::values.init_time_offset);
        WriteBasicSetting(Settings::values.plugin_loader_enabled);
        WriteBasicSetting(Settings::values.allow_plugin_loader);
    }

    qt_config->endGroup();
}

void Config::SaveVideoDumpingValues() {
    qt_config->beginGroup(QStringLiteral("VideoDumping"));

    WriteSetting(QStringLiteral("output_format"),
                 QString::fromStdString(Settings::values.output_format), QStringLiteral("webm"));
    WriteSetting(QStringLiteral("format_options"),
                 QString::fromStdString(Settings::values.format_options));
    WriteSetting(QStringLiteral("video_encoder"),
                 QString::fromStdString(Settings::values.video_encoder),
                 QStringLiteral("libvpx-vp9"));
    WriteSetting(QStringLiteral("video_encoder_options"),
                 QString::fromStdString(Settings::values.video_encoder_options),
                 DEFAULT_VIDEO_ENCODER_OPTIONS);
    WriteSetting(QStringLiteral("video_bitrate"),
                 static_cast<unsigned long long>(Settings::values.video_bitrate), 2500000);
    WriteSetting(QStringLiteral("audio_encoder"),
                 QString::fromStdString(Settings::values.audio_encoder),
                 QStringLiteral("libvorbis"));
    WriteSetting(QStringLiteral("audio_encoder_options"),
                 QString::fromStdString(Settings::values.audio_encoder_options),
                 DEFAULT_AUDIO_ENCODER_OPTIONS);
    WriteSetting(QStringLiteral("audio_bitrate"),
                 static_cast<unsigned long long>(Settings::values.audio_bitrate), 64000);

    qt_config->endGroup();
}

void Config::SaveUIValues() {
    qt_config->beginGroup(QStringLiteral("UI"));

    SavePathValues();

    if (global) {
        WriteSetting(QStringLiteral("theme"), UISettings::values.theme,
                     QString::fromUtf8(UISettings::themes[0].second));
        WriteBasicSetting(UISettings::values.enable_discord_presence);
        WriteBasicSetting(UISettings::values.screenshot_resolution_factor);

        SaveUpdaterValues();
        SaveUILayoutValues();
        SaveUIGameListValues();
        SaveShortcutValues();
        SaveMultiplayerValues();

        WriteBasicSetting(UISettings::values.single_window_mode);
        WriteBasicSetting(UISettings::values.fullscreen);
        WriteBasicSetting(UISettings::values.display_titlebar);
        WriteBasicSetting(UISettings::values.show_filter_bar);
        WriteBasicSetting(UISettings::values.show_status_bar);
        WriteBasicSetting(UISettings::values.confirm_before_closing);
        WriteBasicSetting(UISettings::values.first_start);
        WriteBasicSetting(UISettings::values.callout_flags);
        WriteBasicSetting(UISettings::values.show_console);
        WriteBasicSetting(UISettings::values.pause_when_in_background);
        WriteBasicSetting(UISettings::values.hide_mouse);
    }

    qt_config->endGroup();
}

void Config::SaveUIGameListValues() {
    qt_config->beginGroup(QStringLiteral("GameList"));

    WriteBasicSetting(UISettings::values.game_list_icon_size);
    WriteBasicSetting(UISettings::values.game_list_row_1);
    WriteBasicSetting(UISettings::values.game_list_row_2);
    WriteBasicSetting(UISettings::values.game_list_hide_no_icon);
    WriteBasicSetting(UISettings::values.game_list_single_line_mode);

    qt_config->endGroup();
}

void Config::SaveUILayoutValues() {
    qt_config->beginGroup(QStringLiteral("UILayout"));

    WriteSetting(QStringLiteral("geometry"), UISettings::values.geometry);
    WriteSetting(QStringLiteral("state"), UISettings::values.state);
    WriteSetting(QStringLiteral("geometryRenderWindow"), UISettings::values.renderwindow_geometry);
    WriteSetting(QStringLiteral("gameListHeaderState"), UISettings::values.gamelist_header_state);
    WriteSetting(QStringLiteral("microProfileDialogGeometry"),
                 UISettings::values.microprofile_geometry);
    WriteBasicSetting(UISettings::values.microprofile_visible);

    qt_config->endGroup();
}

void Config::SaveUpdaterValues() {
    qt_config->beginGroup(QStringLiteral("Updater"));

    WriteBasicSetting(UISettings::values.check_for_update_on_start);
    WriteBasicSetting(UISettings::values.update_on_close);

    qt_config->endGroup();
}

void Config::SaveWebServiceValues() {
    qt_config->beginGroup(QStringLiteral("WebService"));

    WriteSetting(QStringLiteral("enable_telemetry"), NetSettings::values.enable_telemetry, true);
    WriteSetting(QStringLiteral("web_api_url"),
                 QString::fromStdString(NetSettings::values.web_api_url),
                 QStringLiteral("https://api.citra-emu.org"));
    WriteSetting(QStringLiteral("citra_username"),
                 QString::fromStdString(NetSettings::values.citra_username));
    WriteSetting(QStringLiteral("citra_token"),
                 QString::fromStdString(NetSettings::values.citra_token));

    qt_config->endGroup();
}

QVariant Config::ReadSetting(const QString& name) const {
    return qt_config->value(name);
}

QVariant Config::ReadSetting(const QString& name, const QVariant& default_value) const {
    QVariant result;
    if (qt_config->value(name + QStringLiteral("/default"), false).toBool()) {
        result = default_value;
    } else {
        result = qt_config->value(name, default_value);
    }
    return result;
}

void Config::WriteSetting(const QString& name, const QVariant& value) {
    qt_config->setValue(name, value);
}

void Config::WriteSetting(const QString& name, const QVariant& value,
                          const QVariant& default_value) {
    qt_config->setValue(name + QStringLiteral("/default"), value == default_value);
    qt_config->setValue(name, value);
}

void Config::Reload() {
    ReadValues();
    // To apply default value changes
    SaveValues();
}

void Config::Save() {
    SaveValues();
}<|MERGE_RESOLUTION|>--- conflicted
+++ resolved
@@ -497,20 +497,9 @@
 
     ReadGlobalSetting(Settings::values.render_3d);
     ReadGlobalSetting(Settings::values.factor_3d);
-<<<<<<< HEAD
-    Settings::values.pp_shader_name =
-        ReadSetting(QStringLiteral("pp_shader_name"), (Settings::values.render_3d.GetValue() ==
-                                                       Settings::StereoRenderOption::Anaglyph)
-                                                          ? QStringLiteral("dubois (builtin)")
-                                                          : QStringLiteral("none (builtin)"))
-            .toString()
-            .toStdString();
     ReadGlobalSetting(Settings::values.filter_mode);
-=======
     ReadGlobalSetting(Settings::values.pp_shader_name);
     ReadGlobalSetting(Settings::values.anaglyph_shader_name);
-    ReadGlobalSetting(Settings::values.linear_filter);
->>>>>>> 6f733487
     ReadGlobalSetting(Settings::values.layout_option);
     ReadGlobalSetting(Settings::values.swap_screen);
     ReadGlobalSetting(Settings::values.upright_screen);
@@ -1018,18 +1007,9 @@
 
     WriteGlobalSetting(Settings::values.render_3d);
     WriteGlobalSetting(Settings::values.factor_3d);
-<<<<<<< HEAD
-    WriteSetting(QStringLiteral("pp_shader_name"),
-                 QString::fromStdString(Settings::values.pp_shader_name.GetValue()),
-                 (Settings::values.render_3d.GetValue() == Settings::StereoRenderOption::Anaglyph)
-                     ? QStringLiteral("dubois (builtin)")
-                     : QStringLiteral("none (builtin)"));
     WriteGlobalSetting(Settings::values.filter_mode);
-=======
     WriteGlobalSetting(Settings::values.pp_shader_name);
     WriteGlobalSetting(Settings::values.anaglyph_shader_name);
-    WriteGlobalSetting(Settings::values.linear_filter);
->>>>>>> 6f733487
     WriteGlobalSetting(Settings::values.layout_option);
     WriteGlobalSetting(Settings::values.swap_screen);
     WriteGlobalSetting(Settings::values.upright_screen);
