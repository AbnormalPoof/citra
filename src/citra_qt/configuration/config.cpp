--- conflicted
+++ resolved
@@ -820,11 +820,8 @@
     SaveLayoutValues();
     SaveAudioValues();
     SaveSystemValues();
-<<<<<<< HEAD
     SaveUtilityValues();
-=======
     qt_config->sync();
->>>>>>> 8b116aaa
 }
 
 void Config::SaveAudioValues() {
