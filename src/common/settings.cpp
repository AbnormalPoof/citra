// Copyright 2014 Citra Emulator Project
// Licensed under GPLv2 or any later version
// Refer to the license.txt file included.

#include <string_view>
#include <utility>
#include "audio_core/dsp_interface.h"
#include "common/settings.h"
#include "core/core.h"
#include "core/gdbstub/gdbstub.h"
#include "core/hle/service/cam/cam.h"
#include "core/hle/service/hid/hid.h"
#include "core/hle/service/ir/ir_rst.h"
#include "core/hle/service/ir/ir_user.h"
#include "core/hle/service/mic_u.h"
#include "core/hle/service/plgldr/plgldr.h"
#include "video_core/renderer_base.h"
#include "video_core/video_core.h"

namespace Settings {

<<<<<<< HEAD
[[nodiscard]] std::string_view GetAPIName(GraphicsAPI api) {
    switch (api) {
    case GraphicsAPI::OpenGL:
        return "OpenGL";
    case GraphicsAPI::OpenGLES:
        return "OpenGLES";
    case GraphicsAPI::Vulkan:
        return "Vulkan";
    }
}
=======
std::string_view GetAudioEmulationName(AudioEmulation emulation) {
    switch (emulation) {
    case AudioEmulation::HLE:
        return "HLE";
    case AudioEmulation::LLE:
        return "LLE";
    case AudioEmulation::LLEMultithreaded:
        return "LLE Multithreaded";
    }
};
>>>>>>> 54385a54

Values values = {};
static bool configuring_global = true;

void Apply() {
    GDBStub::SetServerPort(values.gdbstub_port.GetValue());
    GDBStub::ToggleServer(values.use_gdbstub.GetValue());

    VideoCore::g_hw_renderer_enabled = values.use_hw_renderer.GetValue();
    VideoCore::g_shader_jit_enabled = values.use_shader_jit.GetValue();
    VideoCore::g_hw_shader_enabled = values.use_hw_shader.GetValue();
    VideoCore::g_hw_shader_accurate_mul = values.shaders_accurate_mul.GetValue();
    VideoCore::g_texture_filter_update_requested = true;

#ifndef ANDROID
    if (VideoCore::g_renderer) {
        VideoCore::g_renderer->UpdateCurrentFramebufferLayout();
    }
#endif

    if (VideoCore::g_renderer) {
        auto& settings = VideoCore::g_renderer->Settings();
        settings.bg_color_update_requested = true;
        settings.sampler_update_requested = true;
        settings.shader_update_requested = true;
    }

    auto& system = Core::System::GetInstance();
    if (system.IsPoweredOn()) {
        system.CoreTiming().UpdateClockSpeed(values.cpu_clock_percentage.GetValue());
        Core::DSP().SetSink(values.sink_id.GetValue(), values.audio_device_id.GetValue());
        Core::DSP().EnableStretching(values.enable_audio_stretching.GetValue());

        auto hid = Service::HID::GetModule(system);
        if (hid) {
            hid->ReloadInputDevices();
        }

        auto apt = Service::APT::GetModule(system);
        if (apt) {
            apt->GetAppletManager()->ReloadInputDevices();
        }

        auto sm = system.ServiceManager();
        auto ir_user = sm.GetService<Service::IR::IR_USER>("ir:USER");
        if (ir_user)
            ir_user->ReloadInputDevices();
        auto ir_rst = sm.GetService<Service::IR::IR_RST>("ir:rst");
        if (ir_rst)
            ir_rst->ReloadInputDevices();

        auto cam = Service::CAM::GetModule(system);
        if (cam) {
            cam->ReloadCameraDevices();
        }

        Service::MIC::ReloadMic(system);
    }

    Service::PLGLDR::PLG_LDR::SetEnabled(values.plugin_loader_enabled.GetValue());
    Service::PLGLDR::PLG_LDR::SetAllowGameChangeState(values.allow_plugin_loader.GetValue());
}

void LogSettings() {
    const auto log_setting = [](std::string_view name, const auto& value) {
        LOG_INFO(Config, "{}: {}", name, value);
    };

    LOG_INFO(Config, "Citra Configuration:");
    log_setting("Core_UseCpuJit", values.use_cpu_jit.GetValue());
    log_setting("Core_CPUClockPercentage", values.cpu_clock_percentage.GetValue());
    log_setting("Renderer_GraphicsAPI", GetAPIName(values.graphics_api.GetValue()));
    log_setting("Renderer_AsyncShaders", values.async_shader_compilation.GetValue());
    log_setting("Renderer_SpirvShaderGen", values.spirv_shader_gen.GetValue());
    log_setting("Renderer_Debug", values.renderer_debug.GetValue());
    log_setting("Renderer_UseHwRenderer", values.use_hw_renderer.GetValue());
    log_setting("Renderer_UseHwShader", values.use_hw_shader.GetValue());
    log_setting("Renderer_SeparableShader", values.separable_shader.GetValue());
    log_setting("Renderer_ShadersAccurateMul", values.shaders_accurate_mul.GetValue());
    log_setting("Renderer_UseShaderJit", values.use_shader_jit.GetValue());
    log_setting("Renderer_UseResolutionFactor", values.resolution_factor.GetValue());
    log_setting("Renderer_FrameLimit", values.frame_limit.GetValue());
    log_setting("Renderer_VSyncNew", values.use_vsync_new.GetValue());
    log_setting("Renderer_PostProcessingShader", values.pp_shader_name.GetValue());
    log_setting("Renderer_FilterMode", values.filter_mode.GetValue());
    log_setting("Renderer_TextureFilterName", values.texture_filter_name.GetValue());
    log_setting("Stereoscopy_Render3d", values.render_3d.GetValue());
    log_setting("Stereoscopy_Factor3d", values.factor_3d.GetValue());
    log_setting("Stereoscopy_MonoRenderOption", values.mono_render_option.GetValue());
    if (values.render_3d.GetValue() == StereoRenderOption::Anaglyph) {
        log_setting("Renderer_AnaglyphShader", values.anaglyph_shader_name.GetValue());
    }
    log_setting("Layout_LayoutOption", values.layout_option.GetValue());
    log_setting("Layout_SwapScreen", values.swap_screen.GetValue());
    log_setting("Layout_UprightScreen", values.upright_screen.GetValue());
    log_setting("Layout_LargeScreenProportion", values.large_screen_proportion.GetValue());
    log_setting("Utility_DumpTextures", values.dump_textures.GetValue());
    log_setting("Utility_CustomTextures", values.custom_textures.GetValue());
    log_setting("Utility_UseDiskShaderCache", values.use_disk_shader_cache.GetValue());
    log_setting("Audio_Emulation", GetAudioEmulationName(values.audio_emulation.GetValue()));
    log_setting("Audio_OutputEngine", values.sink_id.GetValue());
    log_setting("Audio_EnableAudioStretching", values.enable_audio_stretching.GetValue());
    log_setting("Audio_OutputDevice", values.audio_device_id.GetValue());
    log_setting("Audio_InputDeviceType", values.mic_input_type.GetValue());
    log_setting("Audio_InputDevice", values.mic_input_device.GetValue());
    using namespace Service::CAM;
    log_setting("Camera_OuterRightName", values.camera_name[OuterRightCamera]);
    log_setting("Camera_OuterRightConfig", values.camera_config[OuterRightCamera]);
    log_setting("Camera_OuterRightFlip", values.camera_flip[OuterRightCamera]);
    log_setting("Camera_InnerName", values.camera_name[InnerCamera]);
    log_setting("Camera_InnerConfig", values.camera_config[InnerCamera]);
    log_setting("Camera_InnerFlip", values.camera_flip[InnerCamera]);
    log_setting("Camera_OuterLeftName", values.camera_name[OuterLeftCamera]);
    log_setting("Camera_OuterLeftConfig", values.camera_config[OuterLeftCamera]);
    log_setting("Camera_OuterLeftFlip", values.camera_flip[OuterLeftCamera]);
    log_setting("DataStorage_UseVirtualSd", values.use_virtual_sd.GetValue());
    log_setting("DataStorage_UseCustomStorage", values.use_custom_storage.GetValue());
    if (values.use_custom_storage) {
        log_setting("DataStorage_SdmcDir", FileUtil::GetUserPath(FileUtil::UserPath::SDMCDir));
        log_setting("DataStorage_NandDir", FileUtil::GetUserPath(FileUtil::UserPath::NANDDir));
    }
    log_setting("System_IsNew3ds", values.is_new_3ds.GetValue());
    log_setting("System_RegionValue", values.region_value.GetValue());
    log_setting("System_PluginLoader", values.plugin_loader_enabled.GetValue());
    log_setting("System_PluginLoaderAllowed", values.allow_plugin_loader.GetValue());
    log_setting("Debugging_UseGdbstub", values.use_gdbstub.GetValue());
    log_setting("Debugging_GdbstubPort", values.gdbstub_port.GetValue());
}

bool IsConfiguringGlobal() {
    return configuring_global;
}

void SetConfiguringGlobal(bool is_global) {
    configuring_global = is_global;
}

float Volume() {
    if (values.audio_muted) {
        return 0.0f;
    }
    return values.volume.GetValue();
}

void RestoreGlobalState(bool is_powered_on) {
    // If a game is running, DO NOT restore the global settings state
    if (is_powered_on) {
        return;
    }

    // Audio
    values.audio_emulation.SetGlobal(true);
    values.enable_audio_stretching.SetGlobal(true);
    values.volume.SetGlobal(true);

    // Core
    values.cpu_clock_percentage.SetGlobal(true);
    values.is_new_3ds.SetGlobal(true);

    // Renderer
    values.use_hw_renderer.SetGlobal(true);
    values.use_hw_shader.SetGlobal(true);
    values.graphics_api.SetGlobal(true);
    values.physical_device.SetGlobal(true);
    values.separable_shader.SetGlobal(true);
    values.async_shader_compilation.SetGlobal(true);
    values.use_disk_shader_cache.SetGlobal(true);
    values.shaders_accurate_mul.SetGlobal(true);
    values.use_vsync_new.SetGlobal(true);
    values.resolution_factor.SetGlobal(true);
    values.frame_limit.SetGlobal(true);
    values.texture_filter_name.SetGlobal(true);
    values.layout_option.SetGlobal(true);
    values.swap_screen.SetGlobal(true);
    values.upright_screen.SetGlobal(true);
    values.large_screen_proportion.SetGlobal(true);
    values.bg_red.SetGlobal(true);
    values.bg_green.SetGlobal(true);
    values.bg_blue.SetGlobal(true);
    values.render_3d.SetGlobal(true);
    values.factor_3d.SetGlobal(true);
    values.filter_mode.SetGlobal(true);
    values.pp_shader_name.SetGlobal(true);
    values.anaglyph_shader_name.SetGlobal(true);
    values.dump_textures.SetGlobal(true);
    values.custom_textures.SetGlobal(true);
    values.preload_textures.SetGlobal(true);
}

void LoadProfile(int index) {
    Settings::values.current_input_profile = Settings::values.input_profiles[index];
    Settings::values.current_input_profile_index = index;
}

void SaveProfile(int index) {
    Settings::values.input_profiles[index] = Settings::values.current_input_profile;
}

void CreateProfile(std::string name) {
    Settings::InputProfile profile = values.current_input_profile;
    profile.name = std::move(name);
    Settings::values.input_profiles.push_back(std::move(profile));
    Settings::values.current_input_profile_index =
        static_cast<int>(Settings::values.input_profiles.size()) - 1;
    Settings::LoadProfile(Settings::values.current_input_profile_index);
}

void DeleteProfile(int index) {
    Settings::values.input_profiles.erase(Settings::values.input_profiles.begin() + index);
    Settings::LoadProfile(0);
}

void RenameCurrentProfile(std::string new_name) {
    Settings::values.current_input_profile.name = std::move(new_name);
}

} // namespace Settings<|MERGE_RESOLUTION|>--- conflicted
+++ resolved
@@ -19,8 +19,7 @@
 
 namespace Settings {
 
-<<<<<<< HEAD
-[[nodiscard]] std::string_view GetAPIName(GraphicsAPI api) {
+std::string_view GetAPIName(GraphicsAPI api) {
     switch (api) {
     case GraphicsAPI::OpenGL:
         return "OpenGL";
@@ -30,7 +29,7 @@
         return "Vulkan";
     }
 }
-=======
+
 std::string_view GetAudioEmulationName(AudioEmulation emulation) {
     switch (emulation) {
     case AudioEmulation::HLE:
@@ -41,7 +40,6 @@
         return "LLE Multithreaded";
     }
 };
->>>>>>> 54385a54
 
 Values values = {};
 static bool configuring_global = true;
